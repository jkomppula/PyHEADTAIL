--- conflicted
+++ resolved
@@ -11,17 +11,11 @@
 import gpu_utils
 import math
 from functools import wraps
-<<<<<<< HEAD
-import collections
-=======
->>>>>>> 242e7995
 from collections import OrderedDict
 try:
     import skcuda.misc
-    import pycuda.autoinit
     import pycuda.gpuarray
     import pycuda.compiler
-    import pycuda.curandom
     import pycuda.driver as drv
     import thrust_interface
     import pycuda.elementwise
@@ -199,8 +193,13 @@
         '_clip_max'
     )
     def clip_max(gpuarr, c=0, out=None, stream=None):
+        if gpuarr.dtype != np.float64:
+            raise NotImplementedError('clip_max only'
+                ' accepts np.float64 dtype for now...')
         if out is None:
-            out = pycuda.gpuarray.empty_like(gpuarr)
+            out = pycuda.gpuarray.empty(
+                shape=gpuarr.shape, dtype=gpuarr.dtype,
+                allocator=gpu_utils.memory_pool.allocate)
         _clip_max(out, gpuarr, c, stream=stream)
 
     _wofz = pycuda.elementwise.ElementwiseKernel(
@@ -899,8 +898,6 @@
     return out
 
 
-<<<<<<< HEAD
-=======
 
 
 ## Copied from scipy.signal, as a private function it cannot be imported
@@ -945,7 +942,7 @@
 
 _convolve_cache = OrderedDict()
 _convolve_cache_maxsize = 16
-def convolve(a, v, mode='full', caching=False):
+def convolve_fft(a, v, mode='full', caching=False):
     '''
     Compute the convolution of the two arrays a,v on the GPU
     
@@ -1065,7 +1062,6 @@
 
 
 
->>>>>>> 242e7995
 def init_bunch_buffer(bunch, bunch_stats, buffer_size):
     '''Call bunch.[stats], match the buffer type with the returned type'''
     buf = {}
