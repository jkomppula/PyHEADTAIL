--- conflicted
+++ resolved
@@ -81,7 +81,8 @@
         numpy.convolve method. Recommended use with the 'uniform_bin'
         slicer mode (in case of multiturn wakes, additional conditions
         must be fulfilled: fixed z_cuts and no acceleration!) for
-        higher performance. """
+        higher performance. Question: how about interpolation to avoid
+        expensive dot product in most cases? """
         dt_to_target_slice = np.concatenate(
             (target_times - source_times[-1],
             (target_times - source_times[0])[1:]))
@@ -103,25 +104,12 @@
         else:
             n_turns = self.n_turns_wake
 
-<<<<<<< HEAD
         for i in range(n_turns):
             source_times = times_list[i] + ages_list[i]
             source_beta = betas_list[i]
             source_moments = moments_list[i]
             accumulated_signal += self._convolution(
                 target_times, source_times, source_moments, source_beta)
-=======
-    def _convolution_numpy(self, bunch, slice_set, beam_profile):
-        """ Implementation of the convolution of wake_field and
-        beam_profile using the numpy built-in numpy.convolve method.
-        Recommended use with the 'uniform_bin' slicer mode for higher
-        performance. Question: how about interpolation to avoid
-        expensive dot product in most cases? """
-        dz_to_target_slice = np.concatenate(
-            (slice_set.z_centers - slice_set.z_centers[-1],
-            (slice_set.z_centers - slice_set.z_centers[0])[1:]))
-        wake = self.wake_function(bunch.beta, dz_to_target_slice)
->>>>>>> 8da572e5
 
         return self._wake_factor(bunch) * accumulated_signal
 
