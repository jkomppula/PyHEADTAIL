'''
Created on 17.10.2014
@author: Kevin Li, Michael Schenk, Adrian Oeftiger
@copyright CERN
'''
import numpy as np
from scipy.constants import c, e, m_p

from ..cobra_functions import stats as cp
from . import Printing

arange = np.arange
mean = np.mean
std = cp.std


class Particles(Printing):
    '''Contains the basic properties of a particle ensemble with
    their coordinate and conjugate momentum arrays, energy and the like.
    Designed to describe beams, electron clouds, ... '''

    def __init__(self, macroparticlenumber, particlenumber_per_mp,
                 charge, mass, circumference, gamma, coords_n_momenta_dict={},
                 dt = 0, *args, **kwargs):
        '''The dictionary coords_n_momenta_dict contains the coordinate
        and conjugate momenta names and assigns to each the
        corresponding array.
        e.g.: coords_n_momenta_dict = {'x': array(..), 'xp': array(..)}
        '''
        self.macroparticlenumber = macroparticlenumber
        self.particlenumber_per_mp = particlenumber_per_mp

        self.charge = charge
        self.mass = mass

        self.charge_per_mp = particlenumber_per_mp * charge
        if not np.allclose(self.charge, e):
            self.warns('PyHEADTAIL currently features many "e" ' +
                       'in the various modules, these need to be ' +
                       'consistently replaced by "beam.charge"!')
        if not np.allclose(self.charge, m_p):
            self.warns('PyHEADTAIL currently features many "m_p" ' +
                       'in the various modules, these need to be ' +
                       'consistently replaced by "beam.mass"!')

        self.circumference = circumference
        self.gamma = gamma
        self.dt = dt

        '''Dictionary of SliceSet objects which are retrieved via
        self.get_slices(slicer) by a client. Each SliceSet is recorded only once
        for a specific longitudinal state of Particles.  Any longitudinal
        trackers (or otherwise modifying elements) should clean the saved
        SliceSet dictionary via self.clean_slices().
        '''
        self._slice_sets = {}

        '''Set of coordinate and momentum attributes of this Particles instance.
        '''
        self.coords_n_momenta = set()

        '''ID of particles in order to keep track of single entries in the coordinate
        and momentum arrays.
        '''
        self.id = arange(1, self.macroparticlenumber + 1, dtype=np.int32)

        self.update(coords_n_momenta_dict)

    @property
    def intensity(self):
        return self.particlenumber_per_mp * self.macroparticlenumber
    @intensity.setter
    def intensity(self, value):
        self.particlenumber_per_mp = value / float(self.macroparticlenumber)

    @property
    def gamma(self):
        return self._gamma
    @gamma.setter
    def gamma(self, value):
        self._gamma = value
        self._beta = np.sqrt(1 - self.gamma**-2)
        self._betagamma = np.sqrt(self.gamma**2 - 1)
        self._p0 = self.betagamma * self.mass * c

    @property
    def beta(self):
        return self._beta
    @beta.setter
    def beta(self, value):
        self.gamma = 1. / np.sqrt(1 - value ** 2)

    @property
    def betagamma(self):
        return self._betagamma
    @betagamma.setter
    def betagamma(self, value):
        self.gamma = np.sqrt(value**2 + 1)

    @property
    def p0(self):
        return self._p0
    @p0.setter
    def p0(self, value):
        self.gamma = np.sqrt(1 + (value / (self.mass * c))**2)

    @property
    def z_beamframe(self):
        return self.z * self.gamma
    @z_beamframe.setter
    def z_beamframe(self, value):
        self.z = value / self.gamma

    def get_coords_n_momenta_dict(self):
        '''Return a dictionary containing the coordinate and conjugate
        momentum arrays.
        '''
        return {coord: getattr(self, coord) for coord in self.coords_n_momenta}

    def get_slices(self, slicer, *args, **kwargs):
        '''For the given Slicer, the last SliceSet is returned.
        If there is no SliceSet recorded (i.e. the longitudinal
        state has changed), a new SliceSet is requested from the Slicer
        via Slicer.slice(self) and stored for future reference.

        Arguments:
        - statistics=True attaches mean values, standard deviations
        and emittances to the SliceSet for all planes.
        - statistics=['mean_x', 'sigma_dp', 'epsn_z'] only adds the
        listed statistics values (can be used to save time).
        Valid list entries are all statistics functions of Particles.

        Note: Requesting statistics after calling get_slices w/o
        the statistics keyword results in creating a new SliceSet!
        '''
        if slicer not in self._slice_sets or kwargs.get('statistics'):
            self._slice_sets[slicer] = slicer.slice(self, *args, **kwargs)
        # # try to save time by allowing longitudinal statistics to
        # # simply be added to the existing SliceSet:
        # # (transverse statistics may change even if longitudinal stays
        # # the same between two SliceSet requesting elements)
        # elif 'statistics' in kwargs:
        #     if (any([ '_x' in stats for stats in kwargs['statistics']]) or
        #             any([ '_y' in stats for stats in kwargs['statistics']])):
        #         self._slice_sets[slicer] = slicer.slice(self, *args, **kwargs)
        #     else:
        #         slicer.add_statistics(self._slice_sets[slicer], self,
        #                               kwargs['statistics'])
        return self._slice_sets[slicer]


    def extract_slices(self, slicer, include_non_sliced='if_any', *args, **kwargs):
        '''Return a list Particles object with the different slices.
        The last element of the list contains particles not assigned to any slice.

        include_non_sliced : {'always', 'never', 'if_any'}, optional
        'always':
          extra element in the list with particles not belonging to any slice
          is always inserted (it can be empty).
        'never':
          extra element in the list with particles not belonging to any slice
          is never inserted.
        'if_any':
          extra element in the list with particles not belonging to any slice
          is inserted only if such particles exist.
        '''

        if include_non_sliced not in ['if_any', 'always', 'never']:
<<<<<<< HEAD
        	raise ValueError("include_non_sliced=%s is not valid!\n"%include_non_sliced+
        					"Possible values are {'always', 'never', 'if_any'}" )
=======
                raise ValueError("include_non_sliced=%s is not valid!\n"%include_non_sliced+
                                                "Possible values are {'always', 'never', 'if_any'}" )
>>>>>>> 18fbdc1d

        slices = self.get_slices(slicer, *args, **kwargs)
        self_coords_n_momenta_dict = self.get_coords_n_momenta_dict()
        slice_object_list = []

        for i_sl in xrange(slices.n_slices):

            ix = slices.particle_indices_of_slice(i_sl)
            macroparticlenumber = len(ix)

            slice_object = Particles(macroparticlenumber=macroparticlenumber,
                particlenumber_per_mp=self.particlenumber_per_mp, charge=self.charge,
                mass=self.mass, circumference=self.circumference, gamma=self.gamma, coords_n_momenta_dict={})

            for coord in self_coords_n_momenta_dict.keys():
                slice_object.update({coord: self_coords_n_momenta_dict[coord][ix]})

            slice_object.id[:] = self.id[ix]

            slice_object.slice_info = {\
                    'z_bin_center': slices.z_centers[i_sl],\
                    'z_bin_right':slices.z_bins[i_sl+1],\
                    'z_bin_left':slices.z_bins[i_sl]}

            slice_object_list.append(slice_object)

        # handle unsliced
        if include_non_sliced is not 'never':
            ix = slices.particles_outside_cuts
            if len(ix)>0 or include_non_sliced is 'always':
                slice_object = Particles(macroparticlenumber=len(ix),
                    particlenumber_per_mp=self.particlenumber_per_mp, charge=self.charge,
                    mass=self.mass, circumference=self.circumference, gamma=self.gamma, coords_n_momenta_dict={})
                for coord in self_coords_n_momenta_dict.keys():
                        slice_object.update({coord: self_coords_n_momenta_dict[coord][ix]})
                slice_object.id[:] = self.id[ix]
                slice_object.slice_info = 'unsliced'
<<<<<<< HEAD
            	slice_object_list.append(slice_object)
=======
                slice_object_list.append(slice_object)
>>>>>>> 18fbdc1d

        return slice_object_list

    def clean_slices(self):
        '''Erases the SliceSet records of this Particles instance.
        Any longitudinal trackers (or otherwise modifying elements)
        should use this method to clean the recorded SliceSet objects.
        '''
        self._slice_sets = {}

    def update(self, coords_n_momenta_dict):
        '''Assigns the keys of the dictionary coords_n_momenta_dict as
        attributes to this Particles instance and puts the corresponding
        values. Pretty much the same as dict.update({...}) .
        Attention: overwrites existing coordinate / momentum attributes.
        '''
        if any(len(v) != self.macroparticlenumber for v in
               coords_n_momenta_dict.values()):
            raise ValueError("lengths of given phase space coordinate arrays" +
                             " do not coincide with self.macroparticlenumber.")
        for coord, array in coords_n_momenta_dict.items():
            setattr(self, coord, array.copy())
        self.coords_n_momenta.update(coords_n_momenta_dict.keys())

    def add(self, coords_n_momenta_dict):
        '''Add the coordinates and momenta with their according arrays
        to the attributes of the Particles instance (via
        self.update(coords_n_momenta_dict)). Does not allow existing
        coordinate or momentum attributes to be overwritten.
        '''
        if any(s in self.coords_n_momenta
               for s in coords_n_momenta_dict.keys()):
            raise ValueError("One or more of the specified coordinates or" +
                             " momenta already exist and cannot be added." +
                             " Use self.update(...) for this purpose.")
        self.update(coords_n_momenta_dict)

    def sort_for(self, attr):
        '''Sort the named particle attribute (coordinate / momentum)
        array and reorder all particles accordingly.
        '''
        permutation = np.argsort(getattr(self, attr))
        self.reorder(permutation)

    def reorder(self, permutation, except_for_attrs=[]):
        '''Reorder all particle coordinate and momentum arrays
        (in self.coords_n_momenta) and ids except for except_for_attrs
        according to the given index array permutation.
        '''
        to_be_reordered = ['id'] + list(self.coords_n_momenta)
        for attr in to_be_reordered:
            if attr in except_for_attrs:
                continue
            reordered = getattr(self, attr)[permutation]
            setattr(self, attr, reordered)

    def __add__(self, other):
        '''Merges two beams.
                '''
        #print 'Checks still to be added!!!!!!'

        self_coords_n_momenta_dict = self.get_coords_n_momenta_dict()
        other_coords_n_momenta_dict = other.get_coords_n_momenta_dict()

        result = Particles(macroparticlenumber=self.macroparticlenumber+other.macroparticlenumber,
                    particlenumber_per_mp=self.particlenumber_per_mp, charge=self.charge,
                                        mass=self.mass, circumference=self.circumference, gamma=self.gamma, coords_n_momenta_dict={})

        for coord in self_coords_n_momenta_dict.keys():
            #setattr(result, coord, np.concatenate((self_coords_n_momenta_dict[coord].copy(), other_coords_n_momenta_dict[coord].copy())))
            result.update({coord: np.concatenate((self_coords_n_momenta_dict[coord].copy(), other_coords_n_momenta_dict[coord].copy()))})

        result.id = np.concatenate((self.id.copy(), other.id.copy()))

        return result

    def __radd__(self, other):
        if other==0:
            self_coords_n_momenta_dict = self.get_coords_n_momenta_dict()
            result = Particles(macroparticlenumber=self.macroparticlenumber,
                    particlenumber_per_mp=self.particlenumber_per_mp, charge=self.charge,
                    mass=self.mass, circumference=self.circumference, gamma=self.gamma, coords_n_momenta_dict={})

            for coord in self_coords_n_momenta_dict.keys():
                #setattr(result, coord, np.concatenate((self_coords_n_momenta_dict[coord].copy(), other_coords_n_momenta_dict[coord].copy())))
                result.update({coord: self_coords_n_momenta_dict[coord].copy()})
            result.id = self.id.copy()
        else:
            result = self.__add__(other)

        return result

    # Statistics methods

    def mean_x(self):
        return mean(self.x)

    def mean_xp(self):
        return mean(self.xp)

    def mean_y(self):
        return mean(self.y)

    def mean_yp(self):
        return mean(self.yp)

    def mean_z(self):
        return mean(self.z)

    def mean_dp(self):
        return mean(self.dp)

    def sigma_x(self):
        return std(self.x)

    def sigma_y(self):
        return std(self.y)

    def sigma_z(self):
        return std(self.z)

    def sigma_xp(self):
        return std(self.xp)

    def sigma_yp(self):
        return std(self.yp)

    def sigma_dp(self):
        return std(self.dp)

    def effective_normalized_emittance_x(self):
        return cp.emittance(self.x, self.xp, None) * self.betagamma

    def effective_normalized_emittance_y(self):
        return cp.emittance(self.y, self.yp, None) * self.betagamma

    def effective_normalized_emittance_z(self):
        return(4*np.pi * cp.emittance(self.z, self.dp, None) * self.p0/e)

    def epsn_x(self):
        return (cp.emittance(self.x, self.xp, getattr(self, 'dp', None))
               * self.betagamma)

    def epsn_y(self):
        return (cp.emittance(self.y, self.yp, getattr(self, 'dp', None))
               * self.betagamma)

    def epsn_z(self):
        # always use the effective emittance
        return self.effective_normalized_emittance_z()

    def dispersion_x(self):
        return cp.dispersion(self.x, self.dp)

    def dispersion_y(self):
        return cp.dispersion(self.y, self.dp)

    def alpha_Twiss_x(self):
        return cp.get_alpha(self.x, self.xp, getattr(self, 'dp', None))

    def alpha_Twiss_y(self):
        return cp.get_alpha(self.y, self.yp, getattr(self, 'dp', None))

    def beta_Twiss_x(self):
        return cp.get_beta(self.x, self.xp, getattr(self, 'dp', None))

    def beta_Twiss_y(self):
        return cp.get_beta(self.y, self.yp, getattr(self, 'dp', None))

    def gamma_Twiss_x(self):
        return cp.get_gamma(self.x, self.xp, getattr(self, 'dp', None))

    def gamma_Twiss_y(self):
        return cp.get_gamma(self.y, self.yp, getattr(self, 'dp', None))<|MERGE_RESOLUTION|>--- conflicted
+++ resolved
@@ -19,9 +19,9 @@
     their coordinate and conjugate momentum arrays, energy and the like.
     Designed to describe beams, electron clouds, ... '''
 
-    def __init__(self, macroparticlenumber, particlenumber_per_mp,
-                 charge, mass, circumference, gamma, coords_n_momenta_dict={},
-                 dt = 0, *args, **kwargs):
+    def __init__(self, macroparticlenumber, particlenumber_per_mp, charge,
+                 mass, circumference, gamma, coords_n_momenta_dict={},
+                 *args, **kwargs):
         '''The dictionary coords_n_momenta_dict contains the coordinate
         and conjugate momenta names and assigns to each the
         corresponding array.
@@ -45,7 +45,6 @@
 
         self.circumference = circumference
         self.gamma = gamma
-        self.dt = dt
 
         '''Dictionary of SliceSet objects which are retrieved via
         self.get_slices(slicer) by a client. Each SliceSet is recorded only once
@@ -166,13 +165,8 @@
         '''
 
         if include_non_sliced not in ['if_any', 'always', 'never']:
-<<<<<<< HEAD
         	raise ValueError("include_non_sliced=%s is not valid!\n"%include_non_sliced+
         					"Possible values are {'always', 'never', 'if_any'}" )
-=======
-                raise ValueError("include_non_sliced=%s is not valid!\n"%include_non_sliced+
-                                                "Possible values are {'always', 'never', 'if_any'}" )
->>>>>>> 18fbdc1d
 
         slices = self.get_slices(slicer, *args, **kwargs)
         self_coords_n_momenta_dict = self.get_coords_n_momenta_dict()
@@ -210,11 +204,7 @@
                         slice_object.update({coord: self_coords_n_momenta_dict[coord][ix]})
                 slice_object.id[:] = self.id[ix]
                 slice_object.slice_info = 'unsliced'
-<<<<<<< HEAD
-            	slice_object_list.append(slice_object)
-=======
                 slice_object_list.append(slice_object)
->>>>>>> 18fbdc1d
 
         return slice_object_list
 
@@ -273,7 +263,7 @@
 
     def __add__(self, other):
         '''Merges two beams.
-                '''
+		'''
         #print 'Checks still to be added!!!!!!'
 
         self_coords_n_momenta_dict = self.get_coords_n_momenta_dict()
@@ -281,7 +271,8 @@
 
         result = Particles(macroparticlenumber=self.macroparticlenumber+other.macroparticlenumber,
                     particlenumber_per_mp=self.particlenumber_per_mp, charge=self.charge,
-                                        mass=self.mass, circumference=self.circumference, gamma=self.gamma, coords_n_momenta_dict={})
+					mass=self.mass, circumference=self.circumference, gamma=self.gamma, coords_n_momenta_dict={})
+
 
         for coord in self_coords_n_momenta_dict.keys():
             #setattr(result, coord, np.concatenate((self_coords_n_momenta_dict[coord].copy(), other_coords_n_momenta_dict[coord].copy())))
@@ -388,4 +379,5 @@
         return cp.get_gamma(self.x, self.xp, getattr(self, 'dp', None))
 
     def gamma_Twiss_y(self):
-        return cp.get_gamma(self.y, self.yp, getattr(self, 'dp', None))+        return cp.get_gamma(self.y, self.yp, getattr(self, 'dp', None))
+
