--- conflicted
+++ resolved
@@ -124,30 +124,6 @@
         '''For the given Slicer, the last SliceSet is returned.
         If there is no SliceSet recorded (i.e. the longitudinal
         state has changed), a new SliceSet is requested from the Slicer
-<<<<<<< HEAD
-        via Slicer.slice(self) and stored for future reference. To save
-        the statistics in the SliceSet, a kwarg 'statistics' can be
-        passed containing a list of valid names (strings) for statistics
-        quantities. E.g.: statistics=['mean_x', 'sigma_dp', 'epsn_z'].
-        Note that if the SliceSet to a certain Slicer configuration
-        already exists, but more statistics quantities are requested to
-        be saved, they are simply added to the existing SliceSet
-        instance. This is not true, however, for the transverse
-        statistics (mean_{x,y}, sigma_{x,y}, epsn_{x,y}) because these
-        may actually change without changing the longitudinal state of
-        the beam. Hence, if any of the transverse statistics are
-        requested, the SliceSet is always recreated from scratch.
-        '''
-        if slicer not in self._slice_sets:
-            self._slice_sets[slicer] = slicer.slice(self, *args, **kwargs)
-        elif 'statistics' in kwargs:
-            if (any([ '_x' in stats for stats in kwargs['statistics']]) or
-                    any([ '_y' in stats for stats in kwargs['statistics']])):
-                self._slice_sets[slicer] = slicer.slice(self, *args, **kwargs)
-            else:
-                slicer.add_statistics(self._slice_sets[slicer], self,
-                                      kwargs['statistics'])
-=======
         via Slicer.slice(self) and stored for future reference.
 
         Arguments:
@@ -173,7 +149,6 @@
         #     else:
         #         slicer.add_statistics(self._slice_sets[slicer], self,
         #                               kwargs['statistics'])
->>>>>>> 6c6f4902
         return self._slice_sets[slicer]
 
     def clean_slices(self):
