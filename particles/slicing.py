--- conflicted
+++ resolved
@@ -16,13 +16,11 @@
 from abc import ABCMeta, abstractmethod
 from functools import partial, wraps
 
-from ..general.element import Printing
 from ..cobra_functions import stats as cp
 # from ..general.decorators import memoize
 from . import Printing
 
-<<<<<<< HEAD
-from functools import wraps
+from scipy import interpolate
 
 
 floor = np.floor
@@ -30,15 +28,6 @@
 def make_int32(array):
     # return np.array(array, dtype=np.int32)
     return array.astype(np.int32)
-
-
-class ModeIsNotUniformBin(Exception):
-    message = "This SliceSet has self.mode not set to 'uniform_bin'!"
-    def __str__(self):
-        return self.message
-=======
-from scipy import interpolate
->>>>>>> daf21e6e
 
 class ModeIsUniformCharge(Exception):
     def __init__(self, message):
@@ -163,10 +152,10 @@
     def particles_within_cuts(self):
         '''All particle indices which are situated within the slicing
         region defined by [z_cut_tail, z_cut_head).'''
-        particles_within_cuts_ = make_int32(np.where(np.bitwise_and(
-                (self.slice_index_of_particle > -1), # &
+        particles_within_cuts_ = make_int32(np.where(
+                (self.slice_index_of_particle > -1) &
                 (self.slice_index_of_particle < self.n_slices)
-            ))[0])
+            )[0])
         return particles_within_cuts_
 
     @property
@@ -213,8 +202,9 @@
             sigma = self.smoothing_sigma
         smoothen = partial(ndimage.gaussian_filter1d,
                            sigma=sigma, mode='wrap')
+        line_density = self.n_macroparticles_per_slice
         if smoothen_before:
-            line_density = smoothen(self.n_macroparticles_per_slice)
+            line_density = smoothen(line_density)
         # not compatible with uniform_charge:
         # (perhaps use gaussian_filter1d for derivative!)
         mp_density_derivative = np.gradient(line_density, self.slice_widths[0])
@@ -269,7 +259,6 @@
         s_id = self.slice_index_of_particle.take(p_id)
         particle_array[p_id] = slice_array.take(s_id)
         return particle_array
-
 
 class Slicer(Printing):
     '''Slicer class that controls longitudinal binning of a beam.
