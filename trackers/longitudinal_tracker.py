from __future__ import division
'''
@author Adrian Oeftiger
@date 26.05.2014
@copyright CERN
'''

# @TODO
# think about flexible design to separate numerical methods 
# and physical parameters (as before for the libintegrators.py) 
# while satisfying this design layout.
# currently: only Euler Cromer supported in RFSystems


import numpy as np

from abc import ABCMeta, abstractmethod 
from scipy.constants import c, e

sin = np.sin
cos = np.cos

class LongitudinalMap(object):
    """A longitudinal map represents a longitudinal dynamical element 
    (e.g. a kick or a drift...), i.e. an abstraction of a cavity 
    of an RF system etc.
    LongitudinalMap objects can compose a longitudinal one turn map!
    Definitions of various orders of the slippage factor eta(delta)
    for delta = (Delta p / p0) should be implemented in this class. 
    Any derived objects will access self.eta(beam).
    
    Note: the momentum compaction factors are defined by the change of radius
        \Delta R / R0 = \sum_i \\alpha_i * \delta^(i + 1)
        hence yielding expressions for the higher slippage factor orders
        \Delta w / w0 = \sum_j  \eta_j  * \delta^(i + 1)
        (for the revolution frequency w)
    """
    __metaclass__ = ABCMeta

    def __init__(self, alpha_array):
        """The length of the momentum compaction factor array /alpha_array/
        defines the order of the slippage factor expansion. """
        self.alpha_array = alpha_array

    @abstractmethod
    def track(self, beam):
        pass

    def eta(self, delta, beam):
        """Depending on the number of entries in self.alpha_array the 
        according order of \eta = \sum_i \eta_i * \delta^i where
        \delta = \Delta p / p0 will be included in this gathering function.

        Note: Please implement higher slippage factor orders as static methods
        with name _eta<N> where <N> is the order of delta in eta(delta)
        and with signature (alpha_array, beam).
        """
        eta = 0
        for i in xrange( len(self.alpha_array) ):   # order = len - 1
            eta_i = getattr(self, '_eta' + str(i))(self.alpha_array, beam)
            eta  += eta_i * (delta ** i)
        return eta

    @staticmethod
    def _eta0(alpha_array, beam):
        return alpha_array[0] - beam.gamma ** -2

class Drift(LongitudinalMap):
    """the drift (i.e. Delta z) of the particle's z coordinate is given by
    the (separable) Hamiltonian derived by dp (defined by (p - p0) / p0).

    self.length is the drift length,
    self.beta_factor is the change ratio of \\beta_{n+1} / \\beta_n
    which can often be neglected (and be set to one). [Otherwise it may
    continuously be adapted by the user according to Kick.p_increment.]
    """

    def __init__(self, alpha_array, length, beta_factor = 1):
        super(Drift, self).__init__(alpha_array)
        self.length = length
        self.beta_factor = beta_factor

    def track(self, beam):
        beam.z = (self.beta_factor * beam.z - 
            self.eta(beam.dp, beam) * beam.dp * self.length)

class Kick(LongitudinalMap):
    """The Kick class represents the kick by a single RF element in a ring!
    The kick (i.e. Delta dp) of the particle's dp coordinate is given by
    the (separable) Hamiltonian derived by z, i.e. the force.

    self.p_increment is the momentum step per turn of the synchronous particle,
        it can be continuously adjusted to reflect different slopes 
        in the dipole magnet strength ramp.

    self.phi_offset reflects an offset of the cavity's reference system."""

    def __init__(self, alpha_array, circumference, harmonic, voltage, 
                 phi_offset=0, p_increment=0):
        super(Kick, self).__init__(alpha_array)
        self.circumference = circumference
        self.harmonic = harmonic
        self.voltage = voltage
        self.phi_offset = phi_offset
        self.p_increment = p_increment

    def track(self, beam):
        sgn_eta = np.sign(self.eta(0, beam))
        amplitude = sgn_eta * e * self.voltage / (beam.beta * c)
        theta = (2 * np.pi / self.circumference) * beam.z
        phi = self.harmonic * theta + self.phi_offset

        beam.delta_p += amplitude * sin(phi) - self.p_increment
        beam.p0  += self.p_increment

    def Qs(self, beam):
        '''
        Synchrotron tune derived from the linearized Hamiltonian

        .. math::
        H = -1 / 2 * eta * beta * c * delta ** 2
           + e * V / (p0 * 2 * np.pi * h) * 
            * (np.cos(phi) - np.cos(dphi) + (phi - dphi) * np.sin(dphi))
        ASSUMPTION: this is the only Kick instance in the ring layout 
            (i.e. only a single harmonic RF system)!
        '''
        Qs = np.sqrt(e * self.voltage * np.abs(self.eta(0, beam)) * \
                    self.harmonic / (2 * np.pi * beam.p0 * beam.beta * c))
        return Qs

    def calc_phi_0(self, beam):
        """The synchronous phase calculated from the momentum increase per turn.
        It includes the jump in the e.o.m. (via sign(eta)) at transition energy:
            gamma < gamma_transition <==> phi_0 ~ pi
            gamma > gamma_transition <==> phi_0 ~ 0
        ASSUMPTION: this is the only Kick instance adding to acceleration
        (i.e. technically the only Kick instance with self.p_increment != 0)!"""
<<<<<<< HEAD
        if self.voltage == 0 and self.p_increment == 0:
            return 0
        deltaE  = self.p_increment * c / beam.beta
        sgn_eta = np.sign(self.eta(0, beam))
=======
        if self.p_increment == 0 and self.voltage == 0:
            return 0
        # deltaE  = self.p_increment * c / beam.beta
        deltaE  = self.p_increment * c * beam.beta / beam.gamma
        sgn_eta = np.sign( self.eta(0, beam) )
>>>>>>> 6c2f6951
        return np.arccos( 
            sgn_eta * np.sqrt(1 - (deltaE / (e * self.voltage)) ** 2))

    def potential(self, z, beam, phi_0=None):
<<<<<<< HEAD
        """The contribution of this kick to the overall potential V(z)."""
=======
        """The contribution of this kick to the overall potential V(z).
        ASSUMPTION: there is one Kick instance adding to overall acceleration
        (i.e. technically only one Kick instance with self.p_increment != 0)!"""
>>>>>>> 6c2f6951
        if phi_0 is None:
            phi_0 = self.calc_phi_0(beam)
        theta = (2 * np.pi / self.circumference) * z
        phi = self.harmonic * theta + self.phi_offset
        amplitude = -e * self.voltage / (beam.p0 * 2 * np.pi * self.harmonic)
        modulation = cos(phi) - cos(phi_0) + (phi - phi_0) * sin(phi_0)
        return amplitude * modulation


class LongitudinalOneTurnMap(LongitudinalMap):
    """A longitudinal one turn map tracks over a complete turn.
    Any inheriting classes guarantee to provide a self.track(beam) method that 
    tracks around the whole ring!

    LongitudinalOneTurnMap classes possibly comprise several 
    LongitudinalMap objects."""

    __metaclass__ = ABCMeta

    def __init__(self, alpha_array, circumference):
        """LongitudinalOneTurnMap objects know their circumference: 
        this is THE ONE place to store the circumference in the simulations!"""
        super(LongitudinalOneTurnMap, self).__init__(alpha_array)
        self.circumference = circumference

    @abstractmethod
    def track(self, beam):
        """Contract: advances the longitudinal coordinates 
        of the beam over a full turn."""
        pass

class RFSystems(LongitudinalOneTurnMap):
    """
        With one RFSystems object in the ring layout (with all kicks applied 
        at the same longitudinal position), the longitudinal separatrix function 
        is exact and makes a valid local statement about stability!
    """

    def __init__(self, circumference, harmonic_list, voltage_list, 
                        phi_offset_list, alpha_array, p_increment=0):
        """The first entry in harmonic_list, voltage_list and phi_offset_list
        defines the parameters for the one accelerating Kick object 
        (i.e. the accelerating RF system).

        The length of the momentum compaction factor array alpha_array
        defines the order of the slippage factor expansion. 
        See the LongitudinalMap class for further details.

        RFSystems comprises a half the circumference drift, 
        then all the kicks by the RF Systems in one location, 
        then the remaining half the circumference drift. 
        This Verlet algorithm ("leap-frog" featuring O(n_turn^2) as 
        opposed to symplectic Euler-Cromer with O(n_turn)) makes
        sure that the longitudinal phase space is read out in
        a symmetric way (otherwise phase space should be tilted
        at the entrance or exit of the cavity / kick location!).

        self.p_increment is the momentum step per turn of the synchronous 
        particle, it can be continuously adjusted to reflect different slopes 
        in the dipole magnet strength ramp.
        See the Kick class for further details.
        self.kicks
        self.elements
        self.fundamental_kick
        self.accelerating_kick"""

        super(RFSystems, self).__init__(alpha_array, circumference)

        if not len(harmonic_list) == len(voltage_list) == len(phi_offset_list):
            print ("Warning: parameter lists for RFSystems " +
                                        "do not have the same length!")

        self.kicks = []
        for h, V, dphi in zip(harmonic_list, voltage_list, phi_offset_list):
            kick = Kick(alpha_array, self.circumference, h, V, dphi)
            self.kicks.append(kick)
        self.elements = ( [Drift(alpha_array, self.circumference / 2)] 
                        + [self.kicks]
                        + [Drift(alpha_array, self.circumference / 2)]
                        )
        self.accelerating_kick = self.kicks[0]
        self.p_increment = p_increment
        self.fundamental_kick = min(self.kicks, key=lambda kick: kick.harmonic)

    def track(self, beam):
        if self.p_increment:
            betagamma_old   = beam.betagamma
        for longMap in self.elements:
            longMap.track(beam)
        if self.p_increment:
            self._shrink_transverse_emittance(
                beam, np.sqrt(betagamma_old / beam.betagamma))

    @staticmethod
    def _shrink_transverse_emittance(beam, geo_emittance_factor):
        """accounts for the transverse geometrical emittance shrinking"""
        beam.x *= geo_emittance_factor
        beam.xp *= geo_emittance_factor
        beam.y *= geo_emittance_factor
        beam.yp *= geo_emittance_factor

    @property
    def p_increment(self):
        return self.accelerating_kick.p_increment
    @p_increment.setter
    def p_increment(self, value):
        self.accelerating_kick.p_increment = value
    

    def potential(self, z, beam):
        """the potential well of the rf system"""
        # phi_0 = self.accelerating_kick.calc_phi_0(beam)
        # h1 = self.accelerating_kick.harmonic
        def fetch_potential(kick):
<<<<<<< HEAD
            # phi_0_i = kick.harmonic / h1 * phi_0
            # return kick.potential(z, beam, phi_0)
=======
            phi_0_i = -kick.harmonic / h1 * phi_0
            if kick is not self.accelerating_kick:
                kick.phi_offset = phi_0_i + np.pi
>>>>>>> 6c2f6951
            return kick.potential(z, beam)
        potential_list = map(fetch_potential, self.kicks)
        return sum(potential_list)

    def hamiltonian(self, z, dp, beam):
        """the full separable Hamiltonian of the RF system.
        Its zero value is located at the fundamental separatrix
        (between bound and unbound motion)."""
        kinetic = -0.5 * self.eta(dp, beam) * beam.beta * c * dp ** 2
        return kinetic + self.potential(z, beam)

    def separatrix(self, z, beam):
        """Returns the separatrix delta_sep = (p - p0) / p0 for the synchronous 
        particle (since eta depends on delta, inverting the separatrix equation 
        0 = H(z_sep, dp_sep) becomes inexplicit in general)."""
        return np.sqrt(2 / (beam.beta * c * self.eta(0, beam)) * self.potential(z, beam))

    def is_in_separatrix(self, z, dp, beam):
        """Returns boolean whether this coordinate is located 
        strictly inside the separatrix."""
        return hamiltonian(z, dp, beam) < 0

class LinearMap(LongitudinalOneTurnMap):
    '''
    Linear Map represented by a Courant-Snyder transportation matrix.
    self.alpha is the linear momentum compaction factor.
    '''

    def __init__(self, circumference, alpha, Qs):
        """alpha is the linear momentum compaction factor,
        Qs the synchroton tune."""
        self.circumference = circumference
        self.alpha = alpha
        self.Qs = Qs

    def track(self, beam):

        eta = self.alpha - beam.gamma ** -2

        omega_0 = 2 * np.pi * beam.beta * c / self.circumference
        omega_s = self.Qs * omega_0

        dQs = 2 * np.pi * self.Qs
        cosdQs = cos(dQs)
        sindQs = sin(dQs)

        z0 = beam.z
        dp0 = beam.dp

        beam.z = z0 * cosdQs - eta * c / omega_s * dp0 * sindQs
        beam.dp = dp0 * cosdQs + omega_s / eta / c * z0 * sindQs
<|MERGE_RESOLUTION|>--- conflicted
+++ resolved
@@ -135,29 +135,15 @@
             gamma > gamma_transition <==> phi_0 ~ 0
         ASSUMPTION: this is the only Kick instance adding to acceleration
         (i.e. technically the only Kick instance with self.p_increment != 0)!"""
-<<<<<<< HEAD
-        if self.voltage == 0 and self.p_increment == 0:
-            return 0
-        deltaE  = self.p_increment * c / beam.beta
-        sgn_eta = np.sign(self.eta(0, beam))
-=======
         if self.p_increment == 0 and self.voltage == 0:
             return 0
-        # deltaE  = self.p_increment * c / beam.beta
         deltaE  = self.p_increment * c * beam.beta / beam.gamma
-        sgn_eta = np.sign( self.eta(0, beam) )
->>>>>>> 6c2f6951
+        sgn_eta = np.sign(self.eta(0, beam))
         return np.arccos( 
             sgn_eta * np.sqrt(1 - (deltaE / (e * self.voltage)) ** 2))
 
     def potential(self, z, beam, phi_0=None):
-<<<<<<< HEAD
         """The contribution of this kick to the overall potential V(z)."""
-=======
-        """The contribution of this kick to the overall potential V(z).
-        ASSUMPTION: there is one Kick instance adding to overall acceleration
-        (i.e. technically only one Kick instance with self.p_increment != 0)!"""
->>>>>>> 6c2f6951
         if phi_0 is None:
             phi_0 = self.calc_phi_0(beam)
         theta = (2 * np.pi / self.circumference) * z
@@ -269,17 +255,12 @@
 
     def potential(self, z, beam):
         """the potential well of the rf system"""
-        # phi_0 = self.accelerating_kick.calc_phi_0(beam)
-        # h1 = self.accelerating_kick.harmonic
+        phi_0 = self.accelerating_kick.calc_phi_0(beam)
+        h1 = self.accelerating_kick.harmonic
         def fetch_potential(kick):
-<<<<<<< HEAD
-            # phi_0_i = kick.harmonic / h1 * phi_0
-            # return kick.potential(z, beam, phi_0)
-=======
             phi_0_i = -kick.harmonic / h1 * phi_0
             if kick is not self.accelerating_kick:
                 kick.phi_offset = phi_0_i + np.pi
->>>>>>> 6c2f6951
             return kick.potential(z, beam)
         potential_list = map(fetch_potential, self.kicks)
         return sum(potential_list)
